--- conflicted
+++ resolved
@@ -8,21 +8,13 @@
 from functools import cached_property
 from pathlib import Path
 from time import time
-<<<<<<< HEAD
-from typing import Any, Dict, List, Optional
-=======
 from typing import Any, Dict, List, Optional, Union
->>>>>>> 72415e46
 from uuid import uuid4
 
 import git
 import pkg_resources
 import yaml
-<<<<<<< HEAD
-from lightning.pytorch.core.mixins.hparams_mixin import HyperparametersMixin
-=======
 from lightning.pytorch.core.mixins import HyperparametersMixin
->>>>>>> 72415e46
 from lightning.pytorch.utilities import rank_zero_only
 
 from minerva.utils.typing import PathLike
@@ -51,13 +43,8 @@
 
     def __init__(
         self,
-<<<<<<< HEAD
-        log_dir: Optional[Path | str] = None,
-        ignore: Optional[str | List[str]] = None,
-=======
         log_dir: Optional[PathLike] = None,
         ignore: Optional[Union[str, List[str]]] = None,
->>>>>>> 72415e46
         cache_result: bool = False,
         save_run_status: bool = False,
     ):
@@ -65,11 +52,7 @@
 
         Parameters
         ----------
-<<<<<<< HEAD
-        log_dir : Path | str, optional
-=======
         log_dir : PathLike, optional
->>>>>>> 72415e46
             The default logging directory where all related pipeline files
             should be saved. By default None (uses current working directory)
         ignore : Union[str, List[str]], optional
