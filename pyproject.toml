--- conflicted
+++ resolved
@@ -32,10 +32,8 @@
 
 dependencies = [
     "gitpython",
-<<<<<<< HEAD
     "jsonargparse",
     "ray[tune]",
-=======
     "jsonargparse>=4.27",
     "lightning>=2.1.9",
     "numpy>=1.23.5",
@@ -51,8 +49,7 @@
     "torch>=2.0.8",
     "torchmetrics>=1.3.0",
     "torchvision>=0.15",
-    "zarr>=2.17"
->>>>>>> 2ee6e8cd
+    "zarr>=2.17",
 ]
 
 [tool.setuptools]
@@ -68,7 +65,7 @@
     "sphinx-rtd-theme",
     "sphinx-autodoc-typehints",
     "sphinx-argparse",
-    "sphinx-autoapi"
+    "sphinx-autoapi",
 ]
 
 [project.urls]
