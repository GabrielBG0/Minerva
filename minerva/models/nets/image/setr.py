import warnings
from typing import Dict, List, Optional, Tuple, Union

import lightning.pytorch as L
import torch
from torch import nn
from torch.optim.adam import Adam
from torchmetrics import Metric

from minerva.engines.engine import _Engine
from minerva.models.nets.image.vit import _VisionTransformerBackbone
from minerva.utils.upsample import Upsample


class _SETRUPHead(nn.Module):
    """Naive upsampling head and Progressive upsampling head of SETR
    (as in https://arxiv.org/pdf/2012.15840.pdf).
    """

    def __init__(
        self,
        channels: int,
        in_channels: int,
        num_classes: int,
        norm_layer: nn.Module,
        conv_norm: nn.Module,
        conv_act: nn.Module,
        num_convs: int,
        up_scale: int,
        kernel_size: int,
        align_corners: bool,
        dropout: float,
        interpolate_mode: str,
    ):
        """The SETR PUP Head.

        Parameters
        ----------
        channels : int
            Number of output channels.
        in_channels : int
            Number of input channels.
        num_classes : int
            Number of output classes.
        norm_layer : nn.Module
            Normalization layer.
        conv_norm : nn.Module
            Convolutional normalization layer.
        conv_act : nn.Module
            Convolutional activation layer.
        num_convs : int
            Number of convolutional layers.
        up_scale : int
            Upsampling scale factor.
        kernel_size : int
            Kernel size for convolutional layers.
        align_corners : bool
            Whether to align corners during upsampling.
        dropout : float
            Dropout rate.
        interpolate_mode : str
            Interpolation mode for upsampling.

        Raises
        ------
        AssertionError
            If kernel_size is not 1 or 3.
        """
        assert kernel_size in [1, 3], "kernel_size must be 1 or 3."

        super().__init__()

        self.num_classes = num_classes
        self.out_channels = channels
        self.cls_seg = nn.Conv2d(channels, self.num_classes, 1)
        self.norm = norm_layer
        conv_norm = conv_norm
        conv_act = conv_act
        self.dropout = nn.Dropout2d(dropout) if dropout > 0 != None else None

        self.up_convs = nn.ModuleList()

        for _ in range(num_convs):
            self.up_convs.append(
                nn.Sequential(
                    nn.Conv2d(
                        in_channels,
                        self.out_channels,
                        kernel_size,
                        padding=kernel_size // 2,
                        bias=False,
                    ),
                    conv_norm,
                    conv_act,
                    Upsample(
                        scale_factor=up_scale,
                        mode=interpolate_mode,
                        align_corners=align_corners,
                    ),
                )
            )
            in_channels = self.out_channels

    def forward(self, x):
        n, c, h, w = x.shape

        x = x.reshape(n, c, h * w).transpose(1, 2).contiguous()
        x = self.norm(x)
        x = x.transpose(1, 2).reshape(n, c, h, w).contiguous()

        for up_conv in self.up_convs:
            x = up_conv(x)

        if self.dropout is not None:
            x = self.dropout(x)
        out = self.cls_seg(x)

        return out


class _SETRMLAHead(nn.Module):
    """Multi level feature aggretation head of SETR (as in
    https://arxiv.org/pdf/2012.15840.pdf)

    Note: This has not been tested yet!
    """

    def __init__(
        self,
        channels: int,
        conv_norm: Optional[nn.Module],
        conv_act: Optional[nn.Module],
        in_channels: List[int],
        out_channels: int,
        num_classes: int,
        mla_channels: int = 128,
        up_scale: int = 4,
        kernel_size: int = 3,
        align_corners: bool = True,
        dropout: float = 0.1,
        threshold: Optional[float] = None,
    ):
        super().__init__()

        if out_channels is None:
            if num_classes == 2:
                warnings.warn(
                    "For binary segmentation, we suggest using"
                    "`out_channels = 1` to define the output"
                    "channels of segmentor, and use `threshold`"
                    "to convert `seg_logits` into a prediction"
                    "applying a threshold"
                )
            out_channels = num_classes

        if out_channels != num_classes and out_channels != 1:
            raise ValueError(
                "out_channels should be equal to num_classes,"
                "except binary segmentation set out_channels == 1 and"
                f"num_classes == 2, but got out_channels={out_channels}"
                f"and num_classes={num_classes}"
            )

        if out_channels == 1 and threshold is None:
            threshold = 0.3
            warnings.warn("threshold is not defined for binary, and defaults to 0.3")

        self.num_classes = num_classes
        self.out_channels = out_channels
        self.threshold = threshold
        conv_norm = (
            conv_norm if conv_norm is not None else nn.SyncBatchNorm(mla_channels)
        )
        conv_act = conv_act if conv_act is not None else nn.ReLU()
        self.dropout = nn.Dropout2d(dropout) if dropout > 0 != None else None
        self.cls_seg = nn.Conv2d(channels, out_channels, 1)

        num_inputs = len(in_channels)

        self.up_convs = nn.ModuleList()
        for i in range(num_inputs):
            self.up_convs.append(
                nn.Sequential(
                    nn.Conv2d(
                        in_channels[i],
                        mla_channels,
                        kernel_size,
                        padding=kernel_size // 2,
                        bias=False,
                    ),
                    conv_norm,
                    conv_act,
                    nn.Conv2d(
                        mla_channels,
                        mla_channels,
                        kernel_size,
                        padding=kernel_size // 2,
                        bias=False,
                    ),
                    conv_norm,
                    conv_act,
                    Upsample(
                        scale_factor=up_scale,
                        mode="bilinear",
                        align_corners=align_corners,
                    ),
                )
            )

    def forward(self, x):
        outs = []
        for x, up_conv in zip(x, self.up_convs):
            outs.append(up_conv(x))
        out = torch.cat(outs, dim=1)
        if self.dropout is not None:
            out = self.dropout(out)
        out = self.cls_seg(out)
        return out


class _SetR_PUP(nn.Module):
    def __init__(
        self,
        image_size: Union[int, Tuple[int, int]],
        patch_size: int,
        num_layers: int,
        num_heads: int,
        hidden_dim: int,
        mlp_dim: int,
        num_convs: int,
        num_classes: int,
        decoder_channels: int,
        up_scale: int,
        encoder_dropout: float,
        kernel_size: int,
        decoder_dropout: float,
        norm_layer: nn.Module,
        interpolate_mode: str,
        conv_norm: nn.Module,
        conv_act: nn.Module,
        align_corners: bool,
        aux_output: bool,
        aux_output_layers: Optional[List[int]],
        original_resolution: Optional[Tuple[int, int]],
    ):
        """Initializes the SETR PUP head.

        Parameters
        ----------
        image_size : int or Tuple[int, int]
            The size of the input image.
        patch_size : int
            The size of each patch in the input image.
        num_layers : int
            The number of layers in the transformer encoder.
        num_heads : int
            The number of attention heads in the transformer encoder.
        hidden_dim : int
            The hidden dimension of the transformer encoder.
        mlp_dim : int
            The dimension of the feed-forward network in the transformer encoder
        num_convs : int
            The number of convolutional layers in the decoder.
        num_classes : int
            The number of output classes.
        decoder_channels : int
            The number of channels in the decoder.
        up_scale : int
            The scale factor for upsampling in the decoder.
        encoder_dropout : float
            The dropout rate for the transformer encoder.
        kernel_size : int
            The kernel size for the convolutional layers in the decoder.
        decoder_dropout : float
            The dropout rate for the decoder.
        norm_layer : nn.Module
            The normalization layer to be used.
        interpolate_mode : str
            The mode for interpolation during upsampling.
        conv_norm : nn.Module
            The normalization layer to be used in the decoder convolutional
            layers.
        conv_act : nn.Module
            The activation function to be used in the decoder convolutional
            layers.
        align_corners : bool
            Whether to align corners during upsampling.
        aux_output: bool
            Whether to use auxiliary outputs. If True, aux_output_layers must
            be provided.
        aux_output_layers: List[int], optional
            The layers to use for auxiliary outputs. Must have exacly 3 values.
        original_resolution: Tuple[int, int], optional
            The original resolution of the input image in the pre-training
            weights. When None, positional embeddings will not be interpolated.

        """
        super().__init__()
        if aux_output:
            assert aux_output_layers is not None, "aux_output_layers must be provided."
            assert (
                len(aux_output_layers) == 3
            ), "aux_output_layers must have 3 values. Only 3 aux heads are supported."

        self.aux_output = aux_output
        self.aux_output_layers = aux_output_layers

        self.encoder = _VisionTransformerBackbone(
            image_size=image_size,
            patch_size=patch_size,
            num_layers=num_layers,
            num_heads=num_heads,
            hidden_dim=hidden_dim,
            mlp_dim=mlp_dim,
            num_classes=num_classes,
            dropout=encoder_dropout,
            aux_output=aux_output,
            aux_output_layers=aux_output_layers,
            original_resolution=original_resolution,
        )

        self.decoder = _SETRUPHead(
            channels=decoder_channels,
            in_channels=hidden_dim,
            num_classes=num_classes,
            num_convs=num_convs,
            up_scale=up_scale,
            kernel_size=kernel_size,
            align_corners=align_corners,
            dropout=decoder_dropout,
            conv_norm=conv_norm,
            conv_act=conv_act,
            interpolate_mode=interpolate_mode,
            norm_layer=norm_layer,
        )

        self.aux_head1 = _SETRUPHead(
            channels=decoder_channels,
            in_channels=hidden_dim,
            num_classes=num_classes,
            num_convs=num_convs,
            up_scale=up_scale,
            kernel_size=kernel_size,
            align_corners=align_corners,
            dropout=decoder_dropout,
            conv_norm=conv_norm,
            conv_act=conv_act,
            interpolate_mode=interpolate_mode,
            norm_layer=norm_layer,
        )

        self.aux_head2 = _SETRUPHead(
            channels=decoder_channels,
            in_channels=hidden_dim,
            num_classes=num_classes,
            num_convs=num_convs,
            up_scale=up_scale,
            kernel_size=kernel_size,
            align_corners=align_corners,
            dropout=decoder_dropout,
            conv_norm=conv_norm,
            conv_act=conv_act,
            interpolate_mode=interpolate_mode,
            norm_layer=norm_layer,
        )

        self.aux_head3 = _SETRUPHead(
            channels=decoder_channels,
            in_channels=hidden_dim,
            num_classes=num_classes,
            num_convs=num_convs,
            up_scale=up_scale,
            kernel_size=kernel_size,
            align_corners=align_corners,
            dropout=decoder_dropout,
            conv_norm=conv_norm,
            conv_act=conv_act,
            interpolate_mode=interpolate_mode,
            norm_layer=norm_layer,
        )

    def forward(self, x: torch.Tensor):

        if self.aux_output:
            x, aux_results = self.encoder(x)
            x_aux1 = self.aux_head1(aux_results[0])
            x_aux2 = self.aux_head2(aux_results[1])
            x_aux3 = self.aux_head3(aux_results[2])
            x = self.decoder(x)
            return x, x_aux1, x_aux2, x_aux3

        x = self.encoder(x)
        x = self.decoder(x)
        return x

<<<<<<< HEAD
    def load_backbone(self, path: str, freeze: bool = False):
        self.encoder.load_backbone(path)
        if freeze:
            for param in self.encoder.parameters():
                param.requires_grad = False
=======
    def load_backbone(self, path: str):
        self.encoder.load_state_dict(torch.load(path))
>>>>>>> c22fe694


class SETR_PUP(L.LightningModule):
    """SET-R model with PUP head for image segmentation.

    Methods
    -------
    forward(x: torch.Tensor) -> torch.Tensor
        Forward pass of the model.
    _compute_metrics(y_hat: torch.Tensor, y: torch.Tensor, step_name: str)
        Compute metrics for the given step.
    _loss_func(y_hat: Union[torch.Tensor, Tuple[torch.Tensor, torch.Tensor, torch.Tensor, torch.Tensor]], y: torch.Tensor) -> torch.Tensor
        Calculate the loss between the output and the input data.
    _single_step(batch: torch.Tensor, batch_idx: int, step_name: str)
        Perform a single step of the training/validation loop.
    training_step(batch: torch.Tensor, batch_idx: int)
        Perform a single training step.
    validation_step(batch: torch.Tensor, batch_idx: int)
        Perform a single validation step.
    test_step(batch: torch.Tensor, batch_idx: int)
        Perform a single test step.
    predict_step(batch: torch.Tensor, batch_idx: int, dataloader_idx: Optional[int] = None)
        Perform a single prediction step.
    load_backbone(path: str, freeze: bool = False)
        Load a pre-trained backbone.
    configure_optimizers()
        Configure the optimizer for the model.
    create_from_dict(config: Dict) -> "SETR_PUP"
        Create an instance of SETR_PUP from a configuration dictionary.
    """

    def __init__(
        self,
        image_size: Union[int, Tuple[int, int]] = 512,
        patch_size: int = 16,
        num_layers: int = 24,
        num_heads: int = 16,
        hidden_dim: int = 1024,
        mlp_dim: int = 4096,
        encoder_dropout: float = 0.1,
        num_classes: int = 1000,
        norm_layer: Optional[nn.Module] = None,
        decoder_channels: int = 256,
        num_convs: int = 4,
        up_scale: int = 2,
        kernel_size: int = 3,
        align_corners: bool = False,
        decoder_dropout: float = 0.1,
        conv_norm: Optional[nn.Module] = None,
        conv_act: Optional[nn.Module] = None,
        interpolate_mode: str = "bilinear",
        loss_fn: Optional[nn.Module] = None,
        optimizer_type: Optional[type] = None,
        optimizer_params: Optional[Dict] = None,
        train_metrics: Optional[Dict[str, Metric]] = None,
        val_metrics: Optional[Dict[str, Metric]] = None,
        test_metrics: Optional[Dict[str, Metric]] = None,
        aux_output: bool = True,
        aux_output_layers: Optional[list[int]] = None,
        aux_weights: Optional[list[float]] = None,
        load_backbone_path: Optional[str] = None,
        freeze_backbone_on_load: bool = True,
        learning_rate: float = 1e-3,
        loss_weights: Optional[list[float]] = None,
        original_resolution: Optional[Tuple[int, int]] = None,
        head_lr_factor: float = 1.0,
        test_engine: Optional[_Engine] = None,
    ):
        """Initialize the SETR model with Progressive Upsampling Head.

        Parameters
        ----------
        image_size : Union[int, Tuple[int, int]], optional
            Size of the input image, by default 512.
        patch_size : int, optional
            Size of the patches to be extracted from the input image, by
            default 16.
        num_layers : int, optional
            Number of transformer layers, by default 24.
        num_heads : int, optional
            Number of attention heads, by default 16.
        hidden_dim : int, optional
            Dimension of the hidden layer, by default 1024.
        mlp_dim : int, optional
            Dimension of the MLP layer, by default 4096.
        encoder_dropout : float, optional
            Dropout rate for the encoder, by default 0.1.
        num_classes : int, optional
            Number of output classes, by default 1000.
        norm_layer : Optional[nn.Module], optional
            Normalization layer, by default None.
        decoder_channels : int, optional
            Number of channels in the decoder, by default 256.
        num_convs : int, optional
            Number of convolutional layers in the decoder, by default 4.
        up_scale : int, optional
            Upscaling factor for the decoder, by default 2.
        kernel_size : int, optional
            Kernel size for the convolutional layers, by default 3.
        align_corners : bool, optional
            Whether to align corners when interpolating, by default False.
        decoder_dropout : float, optional
            Dropout rate for the decoder, by default 0.1.
        conv_norm : Optional[nn.Module], optional
            Normalization layer for the convolutional layers, by default None.
        conv_act : Optional[nn.Module], optional
            Activation function for the convolutional layers, by default None.
        interpolate_mode : str, optional
            Interpolation mode, by default "bilinear".
        loss_fn : Optional[nn.Module], optional
            Loss function, when None defaults to nn.CrossEntropyLoss, by
            default None.
        optimizer_type : Optional[type], optional
            Type of optimizer, by default None.
        optimizer_params : Optional[Dict], optional
            Parameters for the optimizer, by default None.
        train_metrics : Optional[Dict[str, Metric]], optional
            Metrics for training, by default None.
        val_metrics : Optional[Dict[str, Metric]], optional
            Metrics for validation, by default None.
        test_metrics : Optional[Dict[str, Metric]], optional
            Metrics for testing, by default None.
        aux_output : bool, optional
            Whether to use auxiliary outputs, by default True.
        aux_output_layers : list[int], optional
            Layers for auxiliary outputs, when None it defaults to [9, 14, 19].
        aux_weights : list[float], optional
            Weights for auxiliary outputs, when None it defaults [0.3, 0.3, 0.3].
        load_backbone_path : Optional[str], optional
            Path to load the backbone model, by default None.
        freeze_backbone_on_load : bool, optional
            Whether to freeze the backbone model on load, by default True.
        learning_rate : float, optional
            Learning rate, by default 1e-3.
        loss_weights : Optional[list[float]], optional
            Weights for the loss function, by default None.
        original_resolution : Optional[Tuple[int, int]], optional
            The original resolution of the input image in the pre-training
            weights. When None, positional embeddings will not be interpolated.
            Defaults to None.
        head_lr_factor : float, optional
            Learning rate factor for the head. used if you need different
            learning rates for backbone and prediction head, by default 1.0.
        test_engine : Optional[_Engine], optional
            Engine used for test and validation steps. When None, behavior of
            all steps, training, testing and validation is the same, by default None.
        """
        super().__init__()

        if head_lr_factor != 1:
            self.automatic_optimization = False
            self.multiple_optimizers = True
        else:
            self.automatic_optimization = True
            self.multiple_optimizers = False

        self.loss_fn = (
            loss_fn
            if loss_fn is not None
            else nn.CrossEntropyLoss(
                weight=(
                    torch.tensor(loss_weights) if loss_weights is not None else None
                )
            )
        )
        norm_layer = norm_layer if norm_layer is not None else nn.LayerNorm(hidden_dim)
        conv_norm = (
            conv_norm if conv_norm is not None else nn.SyncBatchNorm(decoder_channels)
        )
        conv_act = conv_act if conv_act is not None else nn.ReLU()

        if aux_output:
            if aux_output_layers is None:
                aux_output_layers = [9, 14, 19]
                warnings.warn(
                    "aux_output_layers not provided. Using default values [9, 14, 19]."
                )
            if aux_weights is None:
                aux_weights = [0.3, 0.3, 0.3]
                warnings.warn(
                    "aux_weights not provided. Using default values [0.3, 0.3, 0.3]."
                )
            assert (
                len(aux_output_layers) == 3
            ), "aux_output_layers must have 3 values. Only 3 aux heads are supported."

        self.optimizer_type = optimizer_type
        if optimizer_type is not None:
            assert optimizer_params is not None, "optimizer_params must be provided."
            self.optimizer_params = optimizer_params

        self.num_classes = num_classes
        self.aux_weights = aux_weights
        self.head_lr_factor = head_lr_factor

        self.metrics = {
            "train": train_metrics,
            "val": val_metrics,
            "test": test_metrics,
        }

        self.model = _SetR_PUP(
            image_size=image_size,
            patch_size=patch_size,
            num_layers=num_layers,
            num_heads=num_heads,
            hidden_dim=hidden_dim,
            mlp_dim=mlp_dim,
            num_classes=num_classes,
            num_convs=num_convs,
            up_scale=up_scale,
            kernel_size=kernel_size,
            conv_norm=conv_norm,
            conv_act=conv_act,
            decoder_channels=decoder_channels,
            encoder_dropout=encoder_dropout,
            decoder_dropout=decoder_dropout,
            norm_layer=norm_layer,
            interpolate_mode=interpolate_mode,
            align_corners=align_corners,
            aux_output=aux_output,
            aux_output_layers=aux_output_layers,
            original_resolution=original_resolution,
        )
        if load_backbone_path is not None:
            self.model.load_backbone(load_backbone_path, freeze_backbone_on_load)

        self.learning_rate = learning_rate
        self.test_engine = test_engine

    def forward(self, x: torch.Tensor) -> torch.Tensor:
        return self.model(x)

    def _compute_metrics(self, y_hat: torch.Tensor, y: torch.Tensor, step_name: str):
        if self.metrics[step_name] is None:
            return {}

        return {
            f"{step_name}_{metric_name}": metric.to(self.device)(
                torch.argmax(y_hat, dim=1, keepdim=True), y
            )
            for metric_name, metric in self.metrics[step_name].items()
        }

    def _loss_func(
        self,
        y_hat: Union[
            torch.Tensor,
            Tuple[torch.Tensor, torch.Tensor, torch.Tensor, torch.Tensor],
        ],
        y: torch.Tensor,
    ) -> torch.Tensor:
        """Calculate the loss between the output and the input data.

        Parameters
        ----------
        y_hat : torch.Tensor
            The output data from the forward pass.
        y : torch.Tensor
            The input data/label.

        Returns
        -------
        torch.Tensor
            The loss value.
        """
        if isinstance(y_hat, tuple):
            y_hat, y_aux1, y_aux2, y_aux3 = y_hat
            loss = self.loss_fn(y_hat, y.long())
            loss_aux1 = self.loss_fn(y_aux1, y.long())
            loss_aux2 = self.loss_fn(y_aux2, y.long())
            loss_aux3 = self.loss_fn(y_aux3, y.long())
            return (
                loss
                + (loss_aux1 * self.aux_weights[0])
                + (loss_aux2 * self.aux_weights[1])
                + (loss_aux3 * self.aux_weights[2])
            )
        loss = self.loss_fn(y_hat, y.long())

        return loss

    def _single_step(self, batch: torch.Tensor, batch_idx: int, step_name: str):
        """Perform a single step of the training/validation loop.

        Parameters
        ----------
        batch : torch.Tensor
            The input data.
        batch_idx : int
            The index of the batch.
        step_name : str
            The name of the step, either "train" or "val".

        Returns
        -------
        torch.Tensor
            The loss value.
        """
        x, y = batch
        if self.test_engine and (step_name == "test" or step_name == "val"):
            y_hat = self.test_engine(self.model, x)
        else:
            y_hat = self.model(x)

        metrics = self._compute_metrics(y_hat[0], y, step_name)
        loss = self._loss_func(y_hat, y.squeeze(1))

        for metric_name, metric_value in metrics.items():
            self.log(
                metric_name,
                metric_value,
                on_step=False,
                on_epoch=True,
                prog_bar=True,
                logger=True,
                sync_dist=True,
            )

        self.log(
            f"{step_name}_loss",
            loss,
            on_step=True,
            on_epoch=True,
            prog_bar=True,
            logger=True,
            sync_dist=True,
        )

        return loss

    def training_step(self, batch: torch.Tensor, batch_idx: int):
        if self.multiple_optimizers:
            optimizers_list = self.optimizers()

            for opt in optimizers_list:
                opt.zero_grad()

            loss = self._single_step(batch, batch_idx, "train")

            self.manual_backward(loss)

            for opt in optimizers_list:
                opt.step()
        else:
            return self._single_step(batch, batch_idx, "train")

    def validation_step(self, batch: torch.Tensor, batch_idx: int):
        return self._single_step(batch, batch_idx, "val")

    def test_step(self, batch: torch.Tensor, batch_idx: int):
        return self._single_step(batch, batch_idx, "test")

    def predict_step(
        self,
        batch: torch.Tensor,
        batch_idx: int,
        dataloader_idx: Optional[int] = None,
    ):
        x, _ = batch
        return self.model(x)[0]

<<<<<<< HEAD
    def load_backbone(self, path: str, freeze: bool = False):
        self.model.load_backbone(path, freeze)
=======
    def load_backbone(self, path: str):
        self.model.load_backbone(path)
>>>>>>> c22fe694

    def configure_optimizers(self):
        if self.multiple_optimizers:
            return (
                [
                    self.optimizer_type(
                        self.model.encoder.parameters(),
                        lr=self.learning_rate,
                        **self.optimizer_params,
                    ),
                    self.optimizer_type(
                        list(self.model.decoder.parameters())
                        + list(self.model.aux_head1.parameters())
                        + list(self.model.aux_head2.parameters())
                        + list(self.model.aux_head3.parameters()),
                        lr=self.learning_rate * self.head_lr_factor,
                        **self.optimizer_params,
                    ),
                ]
                if self.optimizer_type is not None
                else [
                    Adam(self.model.encoder.parameters(), lr=self.learning_rate),
                    Adam(self.model.decoder.parameters(), lr=self.learning_rate),
                ]
            )
        else:
            return (
                self.optimizer_type(
                    self.model.parameters(),
                    lr=self.learning_rate,
                    **self.optimizer_params,
                )
                if self.optimizer_type is not None
                else Adam(self.model.parameters(), lr=self.learning_rate)
            )

    @staticmethod
    def create_from_dict(config: Dict) -> "SETR_PUP":
        return SETR_PUP(**config)<|MERGE_RESOLUTION|>--- conflicted
+++ resolved
@@ -392,17 +392,12 @@
         x = self.encoder(x)
         x = self.decoder(x)
         return x
-
-<<<<<<< HEAD
+      
     def load_backbone(self, path: str, freeze: bool = False):
         self.encoder.load_backbone(path)
         if freeze:
             for param in self.encoder.parameters():
                 param.requires_grad = False
-=======
-    def load_backbone(self, path: str):
-        self.encoder.load_state_dict(torch.load(path))
->>>>>>> c22fe694
 
 
 class SETR_PUP(L.LightningModule):
@@ -765,13 +760,8 @@
         x, _ = batch
         return self.model(x)[0]
 
-<<<<<<< HEAD
     def load_backbone(self, path: str, freeze: bool = False):
         self.model.load_backbone(path, freeze)
-=======
-    def load_backbone(self, path: str):
-        self.model.load_backbone(path)
->>>>>>> c22fe694
 
     def configure_optimizers(self):
         if self.multiple_optimizers:
